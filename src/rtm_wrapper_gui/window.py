--- conflicted
+++ resolved
@@ -8,26 +8,16 @@
 from PySide6.QtGui import QIcon
 
 from rtm_wrapper_gui import util
-<<<<<<< HEAD
 from rtm_wrapper_gui.plot import RtmResultsPlots
-=======
-from rtm_wrapper_gui.plot import FigureWidget
 from rtm_wrapper_gui.simulation import SimulationPanel
->>>>>>> eb3873c9
 
 
 class MainWindow(QtWidgets.QMainWindow):
     central_widget: QtWidgets.QWidget
 
-<<<<<<< HEAD
-    plots_widget: RtmResultsPlots
-=======
     simulation_panel: SimulationPanel
 
-    figure_widget: FigureWidget
-
-    plot_button: QtWidgets.QPushButton
->>>>>>> eb3873c9
+    plots_widget: RtmResultsPlots
 
     active_results: util.WatchedBox[util.RtmResults | None]
 
@@ -41,12 +31,11 @@
 
         self._init_window()
         self._init_central_widget()
-        self._init_signals()
 
         version_info = util.make_detailed_version(util.DISTRIBUTION_NAME).replace(
             " (", "\n("
         )
-        self.figure_widget.show_splash(
+        self.plots_widget.figure_widget.show_splash(
             version_info,
             horizontalalignment="center",
             color="grey",
@@ -58,14 +47,6 @@
         self.setWindowTitle("RTM Wrapper GUI")
         self.setWindowIcon(QIcon.fromTheme("applications-science"))
 
-    def _init_signals(self) -> None:
-<<<<<<< HEAD
-        self.browse_button.clicked.connect(self._on_browse)
-=======
-        self.plot_button.clicked.connect(self.figure_widget.draw)
-        # self.browse_button.clicked.connect(self._on_browse)
->>>>>>> eb3873c9
-
     def _init_central_widget(self) -> None:
         # Setup central widget and layout.
         self.central_widget = QtWidgets.QWidget()
@@ -74,18 +55,12 @@
         self.setCentralWidget(self.central_widget)
 
         # Add main vertical splitter.
-<<<<<<< HEAD
-        top_splitter = QtWidgets.QSplitter(Qt.Orientation.Horizontal)
-        top_splitter.addWidget(self._init_data_widget())
+        self.simulation_panel = SimulationPanel(self.active_results, self)
         self.plots_widget = RtmResultsPlots(self)
+
+        top_splitter = QtWidgets.QSplitter(Qt.Orientation.Horizontal, self)
+        top_splitter.addWidget(self.simulation_panel)
         top_splitter.addWidget(self.plots_widget)
-=======
-        top_splitter = QtWidgets.QSplitter(Qt.Orientation.Horizontal, self)
-        self.simulation_panel = SimulationPanel(self.active_results, self)
-        top_splitter.addWidget(self.simulation_panel)
-        # top_splitter.addWidget(self._init_data_widget())
-        top_splitter.addWidget(self._init_plot_widget())
->>>>>>> eb3873c9
         top_splitter.setHandleWidth(10)
         top_layout.addWidget(top_splitter)
 
@@ -106,91 +81,4 @@
                 background: #BBBBDD;
             }
             """
-        )
-
-<<<<<<< HEAD
-    def _init_data_widget(self) -> QtWidgets.QWidget:
-=======
-    def _init_plot_widget(self) -> QtWidgets.QWidget:
->>>>>>> eb3873c9
-        frame_widget = QtWidgets.QWidget()
-        frame_layout = QtWidgets.QVBoxLayout()
-        frame_widget.setLayout(frame_layout)
-
-<<<<<<< HEAD
-        self.browse_button = QtWidgets.QPushButton()
-        self.browse_button.setText("Select results file")
-        frame_layout.addWidget(self.browse_button)
-
-        self.dataset_textedit = QtWidgets.QTextEdit()
-        self.dataset_textedit.setText("No simulation results loaded.")
-        self.dataset_textedit.setLineWrapMode(QtWidgets.QTextEdit.LineWrapMode.NoWrap)
-        self.dataset_textedit.setFont(QtGui.QFont("monospace"))
-        frame_layout.addWidget(self.dataset_textedit)
-
-        return frame_widget
-
-    # def _init_plot_widget(self) -> QtWidgets.QWidget:
-    #     frame_widget = QtWidgets.QWidget()
-    #     frame_layout = QtWidgets.QVBoxLayout()
-    #     frame_widget.setLayout(frame_layout)
-    #
-    #     splitter = QtWidgets.QSplitter(Qt.Orientation.Vertical)
-    #     splitter.setHandleWidth(10)
-    #     frame_layout.addWidget(splitter)
-    #
-    #     self.figure_widget = FigureWidget()
-    #     splitter.addWidget(self.figure_widget)
-    #
-    #     control_widget = QtWidgets.QWidget()
-    #     controls_layout = QtWidgets.QHBoxLayout()
-    #     control_widget.setLayout(controls_layout)
-    #     splitter.addWidget(control_widget)
-    #
-    #     self.plot_button = QtWidgets.QPushButton()
-    #     self.plot_button.setText("Plot")
-    #     controls_layout.addWidget(self.plot_button)
-    #
-    #     return frame_widget
-
-    def _on_browse(self) -> None:
-        logger = logging.getLogger(__name__)
-        dialog = QtWidgets.QFileDialog()
-
-        selected_file, _selected_filter = dialog.getOpenFileName(
-            None,
-            "Select results file",
-            str(pathlib.Path.cwd()),
-            "netCDF File (*.nc);;Any File (*)",
-        )
-        if selected_file == "":
-            # Dialog was closed / cancelled.
-            logger.debug("file selection cancelled")
-            return
-
-        try:
-            self._dataset = xr.open_dataset(selected_file)
-        except Exception as ex:
-            logger.error("failed to load dataset", exc_info=ex)
-            return
-        logger.debug("loaded dataset\n%r", self._dataset)
-        self.dataset_textedit.setText(repr(self._dataset))
-=======
-        splitter = QtWidgets.QSplitter(Qt.Orientation.Vertical)
-        splitter.setHandleWidth(10)
-        frame_layout.addWidget(splitter)
-
-        self.figure_widget = FigureWidget()
-        splitter.addWidget(self.figure_widget)
-
-        control_widget = QtWidgets.QWidget()
-        controls_layout = QtWidgets.QHBoxLayout()
-        control_widget.setLayout(controls_layout)
-        splitter.addWidget(control_widget)
-
-        self.plot_button = QtWidgets.QPushButton()
-        self.plot_button.setText("Plot")
-        controls_layout.addWidget(self.plot_button)
-
-        return frame_widget
->>>>>>> eb3873c9
+        )